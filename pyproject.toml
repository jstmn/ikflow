[project]
name = "ikflow"
version = "0.2.0"
requires-python = ">=3.10,<3.12"
description = "Open source implementation of the 'IKFlow' inverse kinematics solver"
authors = [
    { name="Jeremy Morgan", email="jsmorgan6@gmail.com" }
]
readme = "README.md"
dependencies = [
    "freia==0.2",
    "jupyter>=1.1.1",
    "matplotlib>=3.7.5",
    "nbconvert>=7.16.6",
    "numpy==1.24.4",
    "pandas>=2.2.3",
    "pytorch-lightning>=2.5.1",
    "ruff>=0.11.2",
    "tabulate>=0.9.0",
    "tqdm>=4.67.1",
    "wandb>=0.19.8",
    "jrl @ git+https://github.com/jstmn/Jrl.git@590234f0f5275a4568a1b0b779b9e36536d5789d",
    "pyqt5>=5.15.11",
]

<<<<<<< HEAD
[tool.setuptools.packages]
find = { include = ["ikflow"], exclude = ["media", "examples", "notebooks"] }

[tool.ruff]
line-length = 120
lint.ignore = ["E741"]

# uv run jupyter nbconvert --clear-output scripts/*.ipynb notebooks/*.ipynb
# uv run ruff check --exclude ikflow/thirdparty/
# uv run ruff check --exclude ikflow/thirdparty/ --fix
=======
[tool.poetry.dependencies]
python = ">=3.8.0,<3.11"
FrEIA = "0.2"
jrl = { git = "https://github.com/jstmn/jrl.git", rev = "e08a900c4ef77d75a54446c193b4a49acfd3cbaf" }


[tool.poetry.group.dev.dependencies]
black = "^23.1.0"
pylint = "^2.16.2"
pytorch-lightning = "1.8.6"
tensorboard = "2.11.0"
wandb = "0.13.8"
pandas = "1.5.3"
tabulate = "0.9.0"
ipykernel = "^6.28.0"
nbconvert = "^7.14.1"
jupyter = "^1.0.0"
pytest = "^7.4.4"


[build-system]
requires = ["poetry-core"]
build-backend = "poetry.core.masonry.api"
>>>>>>> 815a2811
<|MERGE_RESOLUTION|>--- conflicted
+++ resolved
@@ -23,7 +23,6 @@
     "pyqt5>=5.15.11",
 ]
 
-<<<<<<< HEAD
 [tool.setuptools.packages]
 find = { include = ["ikflow"], exclude = ["media", "examples", "notebooks"] }
 
@@ -33,29 +32,4 @@
 
 # uv run jupyter nbconvert --clear-output scripts/*.ipynb notebooks/*.ipynb
 # uv run ruff check --exclude ikflow/thirdparty/
-# uv run ruff check --exclude ikflow/thirdparty/ --fix
-=======
-[tool.poetry.dependencies]
-python = ">=3.8.0,<3.11"
-FrEIA = "0.2"
-jrl = { git = "https://github.com/jstmn/jrl.git", rev = "e08a900c4ef77d75a54446c193b4a49acfd3cbaf" }
-
-
-[tool.poetry.group.dev.dependencies]
-black = "^23.1.0"
-pylint = "^2.16.2"
-pytorch-lightning = "1.8.6"
-tensorboard = "2.11.0"
-wandb = "0.13.8"
-pandas = "1.5.3"
-tabulate = "0.9.0"
-ipykernel = "^6.28.0"
-nbconvert = "^7.14.1"
-jupyter = "^1.0.0"
-pytest = "^7.4.4"
-
-
-[build-system]
-requires = ["poetry-core"]
-build-backend = "poetry.core.masonry.api"
->>>>>>> 815a2811
+# uv run ruff check --exclude ikflow/thirdparty/ --fix