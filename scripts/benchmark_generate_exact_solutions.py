--- conflicted
+++ resolved
@@ -156,52 +156,6 @@
     # for run_lma_on_cpu in [False, True]:
     for run_lma_on_cpu in [True]:
         for repeat_counts in all_repeat_counts:
-<<<<<<< HEAD
-            runtimes = []
-            success_pcts = []
-            runtime_stds = []
-            success_pct_stds = []
-
-            for batch_size in batch_sizes:
-                sub_runtimes = []
-                sub_success_pcts = []
-
-                for _ in range(k_retry):
-                    _, target_poses = ikflow_solver.robot.sample_joint_angles_and_poses(
-                        batch_size, only_non_self_colliding=True
-                    )
-                    target_poses = torch.tensor(target_poses, device=device, dtype=torch.float32)
-                    t0 = time()
-                    _, valid_solutions = ikflow_solver.generate_exact_ik_solutions(
-                        target_poses,
-                        pos_error_threshold=POS_ERROR_THRESHOLD,
-                        rot_error_threshold=ROT_ERROR_THRESHOLD,
-                        repeat_counts=repeat_counts,
-                        run_lma_on_cpu=run_lma_on_cpu,
-                    )
-                    sub_runtimes.append(time() - t0)
-                    sub_success_pcts.append(100 * valid_solutions.sum().item() / batch_size)
-
-                runtimes.append(np.mean(sub_runtimes))
-                runtime_stds.append(np.std(sub_runtimes))
-
-                success_pcts.append(np.mean(sub_success_pcts))
-                success_pct_stds.append(np.std(sub_success_pcts))
-
-                print(f"batch_size: {batch_size}, runtime: {runtimes[-1]:.3f}s")
-
-            curves.append(
-                (
-                    np.array(batch_sizes),
-                    np.array(runtimes),
-                    np.array(runtime_stds),
-                    np.array(success_pcts),
-                    np.array(success_pct_stds),
-                )
-            )
-            # labels.append(f"repeat_counts: {repeat_counts}, run_lma_on_cpu: {run_lma_on_cpu}")
-            labels.append("ikflow + lma")
-=======
             curves.append(get_stats(batch_sizes, k_retry, ikflow_solver, device, repeat_counts, run_lma_on_cpu))
             # labels.append(f"repeat_counts: {repeat_counts}, run_lma_on_cpu: {run_lma_on_cpu}")
             labels.append(f"ikflow + lma - {repeat_counts} iterations")
@@ -229,7 +183,6 @@
                 np.array(n_found_stds),
             ))
             labels.append(data["label"])
->>>>>>> 815a2811
 
     # Plot results
     #
@@ -241,39 +194,11 @@
         fontsize=16,
     )
 
-    axl.set_title("Runtime")
+    axl.set_title(f"Runtime")
     axl.grid(alpha=0.2)
     axl.set_xlabel("Number of Solutions")
     axl.set_ylabel("Runtime (s)")
 
-<<<<<<< HEAD
-    axr.set_title("Success Pct")
-    axr.grid(alpha=0.2)
-    axr.set_xlabel("Number of Solutions")
-    axr.set_ylabel("Success percentage (%)")
-
-    # Load comparison data from a pickle file
-    if comparison_data_filepath is not None:
-        with open(comparison_data_filepath, "rb") as f:
-            data = pickle.load(f)
-            assert abs(data["position_threshold"] - POS_ERROR_THRESHOLD) < 1e-7
-            assert abs(data["rotation_threshold"] - ROT_ERROR_THRESHOLD) < 1e-7
-            batch_sizes = data["batch_sizes"]
-            runtimes = data["runtimes"]
-            runtime_stds = data["runtime_stds"]
-            success_pcts = data["success_pcts"]
-            success_pct_stds = data["success_pct_stds"]
-            curves.append(
-                (
-                    np.array(batch_sizes),
-                    np.array(runtimes),
-                    np.array(runtime_stds),
-                    np.array(success_pcts),
-                    np.array(success_pct_stds),
-                )
-            )
-            labels.append(data["label"])
-=======
     axr.set_title(f"Success Pct")
     axr.set_xlabel("Number of Solutions")
     axr.set_ylabel("Success percentage (%)")
@@ -282,7 +207,6 @@
     axrr.grid(alpha=0.2)
     axrr.set_xlabel("Number of Solutions Requested")
     axrr.set_ylabel("Number of Solutions Returned")
->>>>>>> 815a2811
 
     colors = evenly_spaced_colors(int(1.5 * len(curves)))
     max_runtime = 0
